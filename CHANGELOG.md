# Changelog

All notable changes to this project will be documented in this file.

The format is based on [Keep a Changelog](https://keepachangelog.com/en/1.0.0/),
and this project adheres to
[Semantic Versioning](https://semver.org/spec/v2.0.0.html).

## [Unreleased]

<<<<<<< HEAD
### Changed

- Moved GraphQL sleep for rate limit outside of retry functions, and restored
  GraphQL retry timeout to 3 minutes so catch errors where Node hangs without a
  thrown error.
=======
### 1.8.14

### Changed

- `github_team_has_user`, `github_user_manages_team`, and
  `github_repo_allows_team` relationships will not be made if a relationship
  with the same key has already been ingested in the same integration run.
>>>>>>> beb05eb7

## 1.8.13 - 2021-11-29

### Fixed

- Children resources in graphQL queries will now be cursed through instead of
  only getting the first 100 resources.
- Children resource cursors are now being properly handled which prevents
  ingesting the same child resource muliple times.

### Changed

- Changed GraphQL timeout 1 hour so it doesn't interfere with GraphQL sleep for
  rate limit

## 1.8.12 - 2021-11-26

### Added

- A GraphQL timeout of two minutes to prevent infinite hanging of integration
  runs.

## 1.8.11 - 2021-11-23

### Fixed

- Made `fetch-collaborators`, `fetch-team-repos` and `fetch-team-members` ingest
  entities in small batches to eliminate cursor confusion and timeouts on large
  datasets

## 1.8.10 - 2021-11-20

### Fixed

- Fixed broken cursor handling for nested objects, which made some larger
  GraphQL queries never terminate.

## 1.8.9 - 2021-11-19

### Changed

- Added logs for pagination details

## 1.8.7 - 2021-11-18

### Changed

- Separated `fetch-teams` step into three steps so that any crashes have less
  impact. The 3 steps are `fetch-teams`, `fetch-team-repos` and
  `fetch-team-members`. Step `fetch-teams` just gets the team entities and the
  relationship `github_account` HAS `github_team`. Step `fetch-team-repos`
  ingests the `github_repo` ALLOWS `github_team` relationship. Step
  `fetch-team-members` ingests the relationships `github_team` HAS `github_user`
  and `github_user` MANAGES `github_team`.
- Improved logs

### Fixed

- Fixed crash on `fetch-env-secrets` when the GitHub App was not authorized for
  environmental secrets on a subset of repos (403 error)
- Fixed unnecessary dependency where `fetch-collaborators` was waiting on
  `fetch-teams`, which in turn delayed `fetch-prs`.
- Fixed some instances where async functions were not being properly awaited.
- Added check to avoid invoking and logging sleep function for negative time.

## 1.8.6 - 2021-11-15

### Fixed

- Fixed duplicate key error for when Environments of the same name exist on
  multiple repositories, and they have Secrets with the same name.
- Fixed crash on `fetch-repo-secrets` when the GitHub App was not authorized for
  all repos (403 error)
- Fixed token expiration after sleep due to rate-limiting

## 1.8.5 - 2021-11-06

- Properly handle cases when GitHub does not return expected array properties
  from the GraphQL API

## 1.8.4 - 2021-11-05

### Changed

- Increased tolerance for delays due to GraphQL API errors, to upto 1 hour.

- Integration now respects `resetAt` property of rate-limiting messages to
  better predict when the API will permit further usage

- Integration begins to slow down when rate limits are 90% used, to reduce
  impact and contention with any other automation running against this account's
  API limits

## 1.8.3 - 2021-11-05

### Changed

- Additional GraphQL failure debug logging

## 1.8.2 - 2021-11-05

- Improved error messaging when a non-rate limit error occurs

## 1.8.1 - 2021-11-05

### Fixed

- An error in the error handler for certain GraphQL API failures

## 1.8.0 - 2021-11-04

### Fixed

- When GitHub returns `null` for `hasTwoFactorEnabled` due to permissions
  limitations, `github_user` property `mfaEnabled` will now be set to
  `undefined` instead of `false`
- When a step takes more than an hour to complete, the GraphQL client can now
  request a new API token on the fly without losing track of where it was

## 1.7.3 - 2021-10-27

### Changed

- Better error handling, including support for when GitHub rate-limiting errors
  are provided with non-error (200) codes.

## 1.7.1 - 2021-10-21

### Added

- Property `id` to `github_member` entities

### Changed

- Always throw an `IntegrationError` when repository environment secrets can not
  be ingested.
- Separated out `fetch-env-secrets` step from the `fetch-environments` step

### Fixed

- Changed incorrectly spelled `github_app` property `respositorySelected` to
  `repositorySelected`

## 1.7.0 - 2021-10-18

### Added

- Properties `forkingAllowed` and `forkCount` to RepoEntity

## 1.6.3 - 2021-10-18

### Changed

- Only retry graphQL errors 5 times instead of 10.
- Only query for the limit of `github_pull_request`s and `github_issue`s instead
  of the limit +1.
- Request fewer repositiories in a single calls in the `fetch-teams` step.
- Request fewer repositories and collaborators in a single call in the
  `fetch-collaborators`.
- Format graphQL errors even better.
- Do not throw an `IntegrationError` when the integration does not have access
  to environment secrets.
- Add a JobLog item when environment secrets could not be ingested due to a
  `403` error.

## 1.6.2 - 2021-10-15

## Fixed

- Log graphQL errors properly.

## 1.6.1 - 2021-10-15

- Increase `github_pull_request` limit from 100 to 500.

## 1.6.0 - 2021-10-15

### Fixed

- Crash on fetch-environments for private repos in accounts that are not
  Enterprise level

### Added

- Added support for ingesting labels on PullRequests
- Added support for ingesting the following **new** entity:

| Resources    | Entity `_type` | Entity `_class` |
| ------------ | -------------- | --------------- |
| GitHub Issue | `github_issue` | `Issue`         |

- Added support for ingesting the following **new** relationships:

| Source Entity `_type` | Relationship `_class` | Target Entity `_type` |
| --------------------- | --------------------- | --------------------- |
| `github_repo`         | **HAS**               | `github_issue`        |
| `github_user`         | **CREATED**           | `github_issue`        |
| `github_user`         | **ASSIGNED**          | `github_issue`        |

### Changed

- Migrated fetch-collaborators to GraphQL instead of REST for improved
  performance
- Removed redundant property API calls in several GraphQL queries

## 1.5.1 - 2021-10-06

### Changed

- All new boolean properties added in v1.5.0 that included `is` to no longer
  include `is`. Ex: `isLocked` became `locked`.

## 1.5.0 - 2021-09-28

### Added

- Added support for ingesting the following **new** entities:

| Resources          | Entity `_type`       | Entity `_class` |
| ------------------ | -------------------- | --------------- |
| GitHub Environment | `github_environment` | `Configuration` |
| GitHub Env Secret  | `github_env_secret`  | `Secret`        |

- Added support for ingesting the following **new** relationships:

| Source Entity `_type` | Relationship `_class` | Target Entity `_type` |
| --------------------- | --------------------- | --------------------- |
| `github_repo`         | **HAS**               | `github_environment`  |
| `github_environment`  | **HAS**               | `github_env_secret`   |
| `github_env_secret`   | **OVERRIDES**         | `github_org_secret`   |
| `github_env_secret`   | **OVERRIDES**         | `github_repo_secret`  |
| `github_repo`         | **USES**              | `github_env_secret`   |

- Extra 9 properties to `github_account` (`createdOn`, `updatedOn`,
  `description`, `email`, `node`, `databaseId`, `verified`, `location`,
  `websiteUrl`, `webLink`)
- Extra 6 properites to `github_team` (`createdOn`, `updatedOn`, `databaseId`,
  `description`, `node`, `privacy`)
- Extra 8 properties to `github_user` (`company`, `createdOn`, `updatedOn`,
  `databaseId`, `node`, `employee`, `location`, `websiteUrl`, `email`)
- Extra 19 properties to `github_repo` (`autoMergeAllowed`, `databaseId`,
  `deleteBranchOnMerge`, `description`, `homepageUrl`, `node`, `disabled`,
  `empty`, `fork`, `inOrganization`, `locked`, `mirror`,
  `securityPolicyEnabled`, `template`, `userConfigurationRepository`,
  `lockReason`, `mergeCommitAllowed`, `pushedOn`, `rebaseMergeAllowed`)
- Extra 5 properties to `github_pullrequest` (`databaseId`, `node`,
  `commitsCount`, `approvalsCount`, `approvalLastAt`)
- Pull requests Opened, Reviewed, or Approved by a user who is not part of the
  current organization or collaborator list now have a mapped relationship to a
  GitHub user with the login recorded in the PR properties.

### Changed

- `createdOn` and `updatedOn` properties for `github_org_secret`,
  `github_repo_secret`, and `github_app` are now time-since-epoch integers
  instead of strings, matching other entities.
- Steps that do not have enough token scope permission are now disabled instead
  of throwing errors.

## 1.4.5 - 2021-09-16

### Fixed

- Prevent error for when the head repository could not be determined for a pull
  request.

### Changed

- To query 25 pull requests at a time instead of 50 to prevent Github errors.

### Added

- Retry plugin to Octokit, which automatically retries upto 3 times for server
  4xx/5xx responses except 400, 401, 403 and 404.

## 1.4.4 - 2021-09-14

### Fixed

- Issue where collaborators step could fail when one repo has special
  permissions settings that prevent access to collaborators.
- Do not throw on 404 errors when fetching pull requests.
- Omit `members` and `repos` properties from the raw data of `github_team`
  entities.

## 1.4.3 - 2021-09-14

### Fixed

- Properly log graphQL errors.

## 1.4.2 - 2021-09-14

### Added

- Error logging to "Fetch Pull Requests" step.

## 1.4.1 - 2021-09-14

### Fixed

- Issue where changing data during the integration run could cause duplicate key
  errors and failure of some steps.
- Issue where fallback to the REST API for certain accounts could cause Repo
  ALLOWS Team relationships to only appear for one team.

## 1.4.0 - 2021-09-14

### Changed

- `github_pull_request` ingestion to use octokit v4 graphQL instead of the v3
  rest api.
- Commit analysis to be done on every `github_pull_request` regardless of if the
  `analyzeCommitApproval` config variable is set or not.

### Removed

- `analyzeCommitApproval` config variable.

### Added

- Retrying "Secondary Rate Limit" errors on graphQL queries.
- Better logging of graphQL queries.
- Added support for ingesting the following **new** entities:

| Resources          | Entity `_type`       | Entity `_class` |
| ------------------ | -------------------- | --------------- |
| GitHub Org Secret  | `github_org_secret`  | `Secret`        |
| GitHub Repo Secret | `github_repo_secret` | `Secret`        |

- Added support for ingesting the following **new** relationships:

| Source Entity `_type` | Relationship `_class` | Target Entity `_type` |
| --------------------- | --------------------- | --------------------- |
| `github_account`      | **HAS**               | `github_org_secret`   |
| `github_repo`         | **HAS**               | `github_repo_secret`  |
| `github_repo_secret`  | **OVERRIDES**         | `github_org_secret`   |
| `github_repo`         | **USES**              | `github_org_secret`   |
| `github_repo`         | **USES**              | `github_repo_secret`  |

### Fixed

- Remove `suspendedBy` property from `github_app` entity. The `suspendedBy`
  property is type `object`, which is not a supported entity property value
  type.

## 1.3.0 - 2021-08-27

### Added

- Properties added to graph objects:

  | Entity / Relationship     | Property                      | Notes               |
  | ------------------------- | ----------------------------- | ------------------- | ------- | ---------- | -------- | --- |
  | `github_repo_allows_team` | `adminPermission: boolean`    |                     |
  | `github_repo_allows_team` | `maintainPermission: boolean` |                     |
  | `github_repo_allows_team` | `pushPermission: boolean`     |                     |
  | `github_repo_allows_team` | `triagePermission: boolean`   |                     |
  | `github_repo_allows_team` | `pullPermission: boolean`     |                     |
  | `github_repo_allows_user` | `role: 'READ'                 | 'TRIAGE'            | 'WRITE' | 'MAINTAIN' | 'ADMIN'` |     |
  | `github_user`             | `webLink: string`             | GitHub user profile |

- Properties changed on graph objects:

  | Entity / Relationship     | Old                   | New            | Notes           |
  | ------------------------- | --------------------- | -------------- | --------------- |
  | `github_repo_allows_team` | `permissions: string` | `role: string` | Match GitHub UI |

## 1.2.3 - 2021-08-23

### Changed

- Role property for outside collaborators is now 'OUTSIDE'

## 1.2.0 - 2021-08-19

### Added

- Added support for ingesting the following **new** entities:

  | Entity                            |
  | --------------------------------- |
  | `github_app`                      |
  | `github_user` (`role: 'OUTSIDE'`) |

- Added support for ingesting the following **new** relationships:

  | Source           | class         | Target        |
  | ---------------- | ------------- | ------------- |
  | `github_account` | **INSTALLED** | `github_app`  |
  | `github_repo`    | **ALLOWS**    | `github_user` |

### Changed

- Changed relationship `github_team_allows_repo` to `github_repo_allows_team`,
  and added `permissions` property ('READ' | 'TRIAGE' | 'WRITE' | 'MAINTAIN' |
  'ADMIN')

### Fixed

- Removed incorrect relationship listing in documentation.

## 1.1.0 - 2021-07-26

### Added

- New properties on `github_pull_request`
  - `mergedOn`
  - `mergeCommitHash`

## 1.0.1 - 2021-07-23

### Removed

- `head` and `base` properties from `github_pull_request` entities' rawData.

### Fixed

- TypeError in `getCommitsToDestination` when a commit does not exist.

## 1.0.0 - 2021-07-09

### Added

- new optional config variable `useRestForTeamRepos` that can is sometimes
  needed to get around a GitHub error when fetching team repos via GraphQL.

### Changed

- octokit packages to be dependencies instead of peer dependencies.
- Integration now uses the `@jupiterone/integration-sdk-core`
- [JupiterOne/integrations#5](https://github.com/JupiterOne/integrations/issues/5)
  Use `name || login` for `displayName` of `Account` and `User` entities.

### Fixes

- Duplicate key bug in `github_user` **APPROVED** `github_pullrequest`
  relationships.<|MERGE_RESOLUTION|>--- conflicted
+++ resolved
@@ -8,13 +8,12 @@
 
 ## [Unreleased]
 
-<<<<<<< HEAD
 ### Changed
 
 - Moved GraphQL sleep for rate limit outside of retry functions, and restored
   GraphQL retry timeout to 3 minutes so catch errors where Node hangs without a
   thrown error.
-=======
+
 ### 1.8.14
 
 ### Changed
@@ -22,7 +21,6 @@
 - `github_team_has_user`, `github_user_manages_team`, and
   `github_repo_allows_team` relationships will not be made if a relationship
   with the same key has already been ingested in the same integration run.
->>>>>>> beb05eb7
 
 ## 1.8.13 - 2021-11-29
 
