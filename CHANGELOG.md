--- conflicted
+++ resolved
@@ -8,14 +8,12 @@
 
 ## [Unreleased]
 
-<<<<<<< HEAD
 ### Changed
 
 - Always throw an `IntegrationError` when repository environment secrets can not
   be ingested.
-=======
+
 ## 1.7.0 - 2021-10-18
->>>>>>> 9855f775
 
 ### Added
 
